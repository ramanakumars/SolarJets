--- conflicted
+++ resolved
@@ -17,16 +17,6 @@
 from matplotlib.dates import DateFormatter
 from aggregation import Aggregator
 
-<<<<<<< HEAD
-=======
-#SOL_small,SOL_subjects,filenames0,times,Num,start,end,notes=np.loadtxt('SOL/SOL_{}_stats.csv'.format('Tc'),delimiter=',',unpack=True,dtype=str)
-#Num=Num.astype(float)
-#aggregator = Aggregator('reductions/point_reducer_hdbscan_box_the_jets.csv', 
-#                        'reductions/shape_reducer_hdbscan_box_the_jets.csv')
-#aggregator.load_extractor_data('extracts/point_extractor_by_frame_box_the_jets.csv',
-#                               'extracts/shape_extractor_rotateRectangle_box_the_jets.csv')
-
->>>>>>> 00c860d7
 def get_h_w_clusterbox(subject, task='T1'):
     '''
     Get the dimensions of the cluster box for a given subject
